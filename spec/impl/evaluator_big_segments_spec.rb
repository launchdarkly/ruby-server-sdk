--- conflicted
+++ resolved
@@ -24,158 +24,12 @@
           expect(result.detail.reason.big_segments_status).to be(BigSegmentsStatus::NOT_CONFIGURED)
         end
 
-<<<<<<< HEAD
-      it "segment is not matched if there is no way to query it" do
-        segment = {
-          key: 'test',
-          included: [ user[:key] ],  # included should be ignored for a big segment
-          version: 1,
-          unbounded: true,
-          generation: 1,
-        }
-        e = EvaluatorBuilder.new(logger)
-          .with_segment(segment)
-          .build
-        flag = boolean_flag_with_clauses([make_segment_match_clause(segment)])
-        result = e.evaluate(flag, user)
-        expect(result.detail.value).to be false
-        expect(result.detail.reason.big_segments_status).to be(BigSegmentsStatus::NOT_CONFIGURED)
-      end
-
-      it "segment with no generation is not matched" do
-        segment = {
-          key: 'test',
-          included: [ user[:key] ],  # included should be ignored for a big segment
-          version: 1,
-          unbounded: true,
-        }
-        e = EvaluatorBuilder.new(logger)
-          .with_segment(segment)
-          .build
-        flag = boolean_flag_with_clauses([make_segment_match_clause(segment)])
-        result = e.evaluate(flag, user)
-        expect(result.detail.value).to be false
-        expect(result.detail.reason.big_segments_status).to be(BigSegmentsStatus::NOT_CONFIGURED)
-      end
-
-      it "matched with include" do
-        segment = {
-          key: 'test',
-          version: 1,
-          unbounded: true,
-          generation: 2,
-        }
-        e = EvaluatorBuilder.new(logger)
-          .with_segment(segment)
-          .with_big_segment_for_user(user, segment, true)
-          .build
-        flag = boolean_flag_with_clauses([make_segment_match_clause(segment)])
-        result = e.evaluate(flag, user)
-        expect(result.detail.value).to be true
-        expect(result.detail.reason.big_segments_status).to be(BigSegmentsStatus::HEALTHY)
-      end
-
-      it "matched with rule" do
-        segment = {
-          key: 'test',
-          version: 1,
-          unbounded: true,
-          generation: 2,
-          rules: [
-            { clauses: [ make_user_matching_clause(user) ] },
-          ],
-        }
-        e = EvaluatorBuilder.new(logger)
-          .with_segment(segment)
-          .with_big_segment_for_user(user, segment, nil)
-          .build
-        flag = boolean_flag_with_clauses([make_segment_match_clause(segment)])
-        result = e.evaluate(flag, user)
-        expect(result.detail.value).to be true
-        expect(result.detail.reason.big_segments_status).to be(BigSegmentsStatus::HEALTHY)
-      end
-
-      it "unmatched by exclude regardless of rule" do
-        segment = {
-          key: 'test',
-          version: 1,
-          unbounded: true,
-          generation: 2,
-          rules: [
-            { clauses: [ make_user_matching_clause(user) ] },
-          ],
-        };
-        e = EvaluatorBuilder.new(logger)
-          .with_segment(segment)
-          .with_big_segment_for_user(user, segment, false)
-          .build
-        flag = boolean_flag_with_clauses([make_segment_match_clause(segment)])
-        result = e.evaluate(flag, user)
-        expect(result.detail.value).to be false
-        expect(result.detail.reason.big_segments_status).to be(BigSegmentsStatus::HEALTHY)
-      end
-
-      it "status is returned from provider" do
-        segment = {
-          key: 'test',
-          version: 1,
-          unbounded: true,
-          generation: 2,
-        }
-        e = EvaluatorBuilder.new(logger)
-          .with_segment(segment)
-          .with_big_segment_for_user(user, segment, true)
-          .with_big_segments_status(BigSegmentsStatus::STALE)
-          .build
-        flag = boolean_flag_with_clauses([make_segment_match_clause(segment)])
-        result = e.evaluate(flag, user)
-        expect(result.detail.value).to be true
-        expect(result.detail.reason.big_segments_status).to be(BigSegmentsStatus::STALE)
-      end
-
-      it "queries state only once per user even if flag references multiple segments" do
-        segment1 = {
-          key: 'segmentkey1',
-          version: 1,
-          unbounded: true,
-          generation: 2,
-        }
-        segment2 = {
-          key: 'segmentkey2',
-          version: 1,
-          unbounded: true,
-          generation: 3,
-        }
-        flag = {
-          key: 'key',
-          on: true,
-          fallthrough: { variation: 0 },
-          variations: [ false, true ],
-          rules: [
-            { variation: 1, clauses: [ make_segment_match_clause(segment1) ]},
-            { variation: 1, clauses: [ make_segment_match_clause(segment2) ]},
-          ],
-        }
-
-        queries = []
-        e = EvaluatorBuilder.new(logger)
-          .with_segment(segment1).with_segment(segment2)
-          .with_big_segment_for_user(user, segment2, true)
-          .record_big_segments_queries(queries)
-          .build
-        # The membership deliberately does not include segment1, because we want the first rule to be
-        # a non-match so that it will continue on and check segment2 as well.
-
-        result = e.evaluate(flag, user)
-        expect(result.detail.value).to be true
-        expect(result.detail.reason.big_segments_status).to be(BigSegmentsStatus::HEALTHY)
-=======
         it "segment with no generation is not matched" do
           segment = factory.segment({
             key: 'test',
             included: [ user[:key] ],  # included should be ignored for a big segment
             version: 1,
-            unbounded: true
+            unbounded: true,
           })
           e = EvaluatorBuilder.new(logger).
             with_segment(segment).
@@ -191,7 +45,7 @@
             key: 'test',
             version: 1,
             unbounded: true,
-            generation: 2
+            generation: 2,
           })
           e = EvaluatorBuilder.new(logger).
             with_segment(segment).
@@ -211,7 +65,7 @@
             generation: 2,
             rules: [
               { clauses: [ make_user_matching_clause(user) ] }
-            ]
+            ],
           })
           e = EvaluatorBuilder.new(logger).
             with_segment(segment).
@@ -231,7 +85,7 @@
             generation: 2,
             rules: [
               { clauses: [ make_user_matching_clause(user) ] }
-            ]
+            ],
           })
           e = EvaluatorBuilder.new(logger).
             with_segment(segment).
@@ -248,7 +102,7 @@
             key: 'test',
             version: 1,
             unbounded: true,
-            generation: 2
+            generation: 2,
           })
           e = EvaluatorBuilder.new(logger).
             with_segment(segment).
@@ -266,13 +120,13 @@
             key: 'segmentkey1',
             version: 1,
             unbounded: true,
-            generation: 2
+            generation: 2,
           })
           segment2 = factory.segment({
             key: 'segmentkey2',
             version: 1,
             unbounded: true,
-            generation: 3
+            generation: 3,
           })
           flag = factory.flag({
             key: 'key',
@@ -282,7 +136,7 @@
             rules: [
               { variation: 1, clauses: [ make_segment_match_clause(segment1) ]},
               { variation: 1, clauses: [ make_segment_match_clause(segment2) ]}
-            ]
+            ],
           })
       
           queries = []
@@ -297,7 +151,6 @@
           result = e.evaluate(flag, user)
           expect(result.detail.value).to be true
           expect(result.detail.reason.big_segments_status).to be(BigSegmentsStatus::HEALTHY)
->>>>>>> 27a8619a
 
           expect(queries).to eq([ user[:key] ])
         end
