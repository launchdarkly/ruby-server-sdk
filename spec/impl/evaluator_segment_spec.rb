--- conflicted
+++ resolved
@@ -12,38 +12,17 @@
           e.evaluate(flag, user).detail.value
         end
 
-<<<<<<< HEAD
-      def test_segment_match(segment)
-        clause = make_segment_match_clause(segment)
-        flag = boolean_flag_with_clauses([clause])
-        e = EvaluatorBuilder.new(logger).with_segment(segment).build
-        e.evaluate(flag, user).detail.value
-      end
-
-      it "retrieves segment from segment store for segmentMatch operator" do
-        segment = {
-          key: 'segkey',
-          included: [ 'userkey' ],
-          version: 1,
-          deleted: false,
-        }
-        e = EvaluatorBuilder.new(logger).with_segment(segment).build
-        flag = boolean_flag_with_clauses([make_segment_match_clause(segment)])
-        expect(e.evaluate(flag, user).detail.value).to be true
-      end
-=======
         it "retrieves segment from segment store for segmentMatch operator" do
           segment = {
             key: 'segkey',
             included: [ 'userkey' ],
             version: 1,
-            deleted: false
+            deleted: false,
           }
           e = EvaluatorBuilder.new(logger).with_segment(segment).build
           flag = factory.boolean_flag_with_clauses([make_segment_match_clause(segment)])
           expect(e.evaluate(flag, user).detail.value).to be true
         end
->>>>>>> 27a8619a
 
         it "falls through with no errors if referenced segment is not found" do
           e = EvaluatorBuilder.new(logger).with_unknown_segment('segkey').build
@@ -71,76 +50,10 @@
           expect(test_segment_match(factory, segment)).to be true
         end
 
-<<<<<<< HEAD
-      it 'matches user by rule when weight is absent' do
-        segClause = make_user_matching_clause(user, :email)
-        segRule = {
-          clauses: [ segClause ],
-        }
-        segment = make_segment('segkey')
-        segment[:rules] = [ segRule ]
-        expect(test_segment_match(segment)).to be true
-      end
-
-      it 'matches user by rule when weight is nil' do
-        segClause = make_user_matching_clause(user, :email)
-        segRule = {
-          clauses: [ segClause ],
-          weight: nil,
-        }
-        segment = make_segment('segkey')
-        segment[:rules] = [ segRule ]
-        expect(test_segment_match(segment)).to be true
-      end
-
-      it 'matches user with full rollout' do
-        segClause = make_user_matching_clause(user, :email)
-        segRule = {
-          clauses: [ segClause ],
-          weight: 100000,
-        }
-        segment = make_segment('segkey')
-        segment[:rules] = [ segRule ]
-        expect(test_segment_match(segment)).to be true
-      end
-
-      it "doesn't match user with zero rollout" do
-        segClause = make_user_matching_clause(user, :email)
-        segRule = {
-          clauses: [ segClause ],
-          weight: 0,
-        }
-        segment = make_segment('segkey')
-        segment[:rules] = [ segRule ]
-        expect(test_segment_match(segment)).to be false
-      end
-
-      it "matches user with multiple clauses" do
-        segClause1 = make_user_matching_clause(user, :email)
-        segClause2 = make_user_matching_clause(user, :name)
-        segRule = {
-          clauses: [ segClause1, segClause2 ],
-        }
-        segment = make_segment('segkey')
-        segment[:rules] = [ segRule ]
-        expect(test_segment_match(segment)).to be true
-      end
-
-      it "doesn't match user with multiple clauses if a clause doesn't match" do
-        segClause1 = make_user_matching_clause(user, :email)
-        segClause2 = make_user_matching_clause(user, :name)
-        segClause2[:values] = [ 'wrong' ]
-        segRule = {
-          clauses: [ segClause1, segClause2 ],
-        }
-        segment = make_segment('segkey')
-        segment[:rules] = [ segRule ]
-        expect(test_segment_match(segment)).to be false
-=======
         it 'matches user by rule when weight is absent' do
           segClause = make_user_matching_clause(user, :email)
           segRule = {
-            clauses: [ segClause ]
+            clauses: [ segClause ],
           }
           segment = make_segment('segkey')
           segment[:rules] = [ segRule ]
@@ -151,7 +64,7 @@
           segClause = make_user_matching_clause(user, :email)
           segRule = {
             clauses: [ segClause ],
-            weight: nil
+            weight: nil,
           }
           segment = make_segment('segkey')
           segment[:rules] = [ segRule ]
@@ -162,7 +75,7 @@
           segClause = make_user_matching_clause(user, :email)
           segRule = {
             clauses: [ segClause ],
-            weight: 100000
+            weight: 100000,
           }
           segment = make_segment('segkey')
           segment[:rules] = [ segRule ]
@@ -173,7 +86,7 @@
           segClause = make_user_matching_clause(user, :email)
           segRule = {
             clauses: [ segClause ],
-            weight: 0
+            weight: 0,
           }
           segment = make_segment('segkey')
           segment[:rules] = [ segRule ]
@@ -184,7 +97,7 @@
           segClause1 = make_user_matching_clause(user, :email)
           segClause2 = make_user_matching_clause(user, :name)
           segRule = {
-            clauses: [ segClause1, segClause2 ]
+            clauses: [ segClause1, segClause2 ],
           }
           segment = make_segment('segkey')
           segment[:rules] = [ segRule ]
@@ -196,13 +109,12 @@
           segClause2 = make_user_matching_clause(user, :name)
           segClause2[:values] = [ 'wrong' ]
           segRule = {
-            clauses: [ segClause1, segClause2 ]
+            clauses: [ segClause1, segClause2 ],
           }
           segment = make_segment('segkey')
           segment[:rules] = [ segRule ]
           expect(test_segment_match(factory, segment)).to be false
         end
->>>>>>> 27a8619a
       end
     end
   end
