--- conflicted
+++ resolved
@@ -24,10 +24,7 @@
           expect(server.requests[0].header).to include({
             "authorization" => [ $sdk_key ],
             "user-agent" => [ "RubyClient/" + LaunchDarkly::VERSION ],
-<<<<<<< HEAD
-=======
             "x-launchdarkly-tags" => [ "application-id/id application-version/version" ],
->>>>>>> 4c48d05f
           })
         end
       end
