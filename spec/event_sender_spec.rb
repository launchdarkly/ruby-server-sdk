--- conflicted
+++ resolved
@@ -44,12 +44,8 @@
             "content-type" => [ "application/json" ],
             "user-agent" => [ "RubyClient/" + LaunchDarkly::VERSION ],
             "x-launchdarkly-event-schema" => [ "3" ],
-<<<<<<< HEAD
-            "connection" => [ "Keep-Alive" ],
-=======
             "x-launchdarkly-tags" => [ "application-id/id application-version/version" ],
             "connection" => [ "Keep-Alive" ]
->>>>>>> 4c48d05f
           })
           expect(req.header['x-launchdarkly-payload-id']).not_to eq []
         end
