version: 2.1

orbs:
<<<<<<< HEAD
  rubocop: hanachin/rubocop@0.0.6
=======
  win: circleci/windows@4.1.1
>>>>>>> 6d9e42cf

workflows:
  version: 2
  test:
    jobs:
<<<<<<< HEAD
      - rubocop/rubocop:
          after-install-rubocop:
            - run: gem install rubocop-performance
            - run: gem install rubocop-rails
=======
      - build-test-windows
      - build-test-linux:
          name: Ruby 2.5
          docker-image: cimg/ruby:2.5
>>>>>>> 6d9e42cf
      - build-test-linux:
          name: Ruby 2.6
          docker-image: cimg/ruby:2.6
      - build-test-linux:
          name: Ruby 2.7
          docker-image: cimg/ruby:2.7
      - build-test-linux:
          name: Ruby 3.0
          docker-image: cimg/ruby:3.0
      - build-test-linux:
          name: Ruby 3.1
          docker-image: cimg/ruby:3.1
      - build-test-linux:
          name: JRuby 9.3
          docker-image: jruby:9.3-jdk
          jruby: true

jobs:
  build-test-windows:
    executor:
      name: win/default

    steps:
      - checkout

      - run:
          name: "Setup DynamoDB"
          command: |
            iwr -outf dynamo.zip https://s3-us-west-2.amazonaws.com/dynamodb-local/dynamodb_local_latest.zip
            mkdir dynamo
            Expand-Archive -Path dynamo.zip -DestinationPath dynamo
      - run:
          name: "Run DynamoDB"
          background: true
          working_directory: dynamo
          command: javaw -D"java.library.path=./DynamoDBLocal_lib" -jar DynamoDBLocal.jar

      - run:
          name: "Setup Consul"
          command: |
            iwr -outf consul.zip https://releases.hashicorp.com/consul/1.4.2/consul_1.4.2_windows_amd64.zip
            mkdir consul
            Expand-Archive -Path consul.zip -DestinationPath consul
            sc.exe create "Consul" binPath="C:/Users/circleci/project/consul/consul.exe agent -dev"
      - run:
          name: "Run Consul"
          background: true
          working_directory: consul
          command: sc.exe start "Consul"

      - run:
          name: "Setup Redis"
          command: |
            iwr -outf redis.zip https://github.com/MicrosoftArchive/redis/releases/download/win-3.0.504/Redis-x64-3.0.504.zip
            mkdir redis
            Expand-Archive -Path redis.zip -DestinationPath redis
            cd redis
            ./redis-server --service-install
      - run:
          name: "Run Redis"
          background: true
          working_directory: redis
          command: |
            ./redis-server --service-start

      - run: ruby -v
      - run: choco install msys2 --allow-downgrade -y --version 20200903.0.0
      - run: ridk.cmd exec pacman -S --noconfirm --needed base-devel mingw-w64-x86_64-toolchain

      - run: gem install bundler -v 2.2.33
      - run: bundle _2.2.33_ install
      - run: mkdir /tmp/circle-artifacts
      - run: bundle _2.2.33_ exec rspec --format documentation --format RspecJunitFormatter -o /tmp/circle-artifacts/rspec.xml spec

      - store_test_results:
          path: /tmp/circle-artifacts
      - store_artifacts:
          path: /tmp/circle-artifacts

  build-test-linux:
    parameters:
      docker-image:
        type: string
      jruby:
        type: boolean
        default: false

    docker:
      - image: <<parameters.docker-image>>
      - image: consul
      - image: redis
      - image: amazon/dynamodb-local

    steps:
      - checkout
      - when:
          condition: <<parameters.jruby>>
          steps:
            - run: gem install jruby-openssl -v 0.11.0  # required by bundler, no effect on Ruby MRI
            - run: apt-get update -y && apt-get install -y build-essential
      - when:
          condition:
             not: <<parameters.jruby>>
          steps:
            - run: sudo apt-get update -y && sudo apt-get install -y build-essential
      - run: ruby -v
      - run: gem install bundler -v 2.2.33
      - run: bundle _2.2.33_ install
      - run: mkdir /tmp/circle-artifacts
      - run: bundle _2.2.33_ exec rspec --format documentation --format RspecJunitFormatter -o /tmp/circle-artifacts/rspec.xml spec

      - when:
          condition:
             not: <<parameters.jruby>>
          steps:
            - run: make build-contract-tests
            - run:
                command: make start-contract-test-service
                background: true
            - run: TEST_HARNESS_PARAMS="-junit /tmp/circle-artifacts/contract-tests-junit.xml" make run-contract-tests

      - store_test_results:
          path: /tmp/circle-artifacts
      - store_artifacts:
          path: /tmp/circle-artifacts<|MERGE_RESOLUTION|>--- conflicted
+++ resolved
@@ -1,27 +1,18 @@
 version: 2.1
 
 orbs:
-<<<<<<< HEAD
   rubocop: hanachin/rubocop@0.0.6
-=======
   win: circleci/windows@4.1.1
->>>>>>> 6d9e42cf
 
 workflows:
   version: 2
   test:
     jobs:
-<<<<<<< HEAD
       - rubocop/rubocop:
           after-install-rubocop:
             - run: gem install rubocop-performance
             - run: gem install rubocop-rails
-=======
       - build-test-windows
-      - build-test-linux:
-          name: Ruby 2.5
-          docker-image: cimg/ruby:2.5
->>>>>>> 6d9e42cf
       - build-test-linux:
           name: Ruby 2.6
           docker-image: cimg/ruby:2.6
