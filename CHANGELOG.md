--- conflicted
+++ resolved
@@ -2,7 +2,13 @@
 
 All notable changes to the LaunchDarkly Ruby SDK will be documented in this file. This project adheres to [Semantic Versioning](http://semver.org).
 
-<<<<<<< HEAD
+## [7.3.1](https://github.com/launchdarkly/ruby-server-sdk/compare/7.3.0...7.3.1) (2023-12-26)
+
+
+### Bug Fixes
+
+* Calling stop in ldd mode no longer raises an exception ([#235](https://github.com/launchdarkly/ruby-server-sdk/issues/235)) ([eeb9906](https://github.com/launchdarkly/ruby-server-sdk/commit/eeb9906768f0519ac8d39def50226ed6bc8cb9ba))
+
 ## [8.0.0] - 2023-10-17
 The latest version of this SDK supports the ability to manage migrations or modernizations, using migration flags. You might use this functionality if you are optimizing queries, upgrading to new tech stacks, migrating from one database to another, or other similar technology changes. Migration flags are part of LaunchDarkly's Early Access Program. This feature is available to all LaunchDarkly customers but may undergo additional changes before it is finalized.
 
@@ -17,14 +23,6 @@
 - The legacy user format for contexts is no longer supported.  To learn more, read the [Contexts documentation](https://docs.launchdarkly.com/guides/flags/intro-contexts).
 - Previously deprecated config options `user_keys_capacity`, `user_keys_flush_interval`, `private_attribute_names`, `default_user_keys_capacity`, `user_cache_size`, `user_cache_time`, and `default_user_keys_flush_interval` have been removed.
 - Previously deprecated test data flag builder methods `variation_for_all_users`, `value_for_all_users`, and `clear_user_targets` have been removed.
-=======
-## [7.3.1](https://github.com/launchdarkly/ruby-server-sdk/compare/7.3.0...7.3.1) (2023-12-26)
-
-
-### Bug Fixes
-
-* Calling stop in ldd mode no longer raises an exception ([#235](https://github.com/launchdarkly/ruby-server-sdk/issues/235)) ([eeb9906](https://github.com/launchdarkly/ruby-server-sdk/commit/eeb9906768f0519ac8d39def50226ed6bc8cb9ba))
->>>>>>> 24a3557d
 
 ## [7.3.0] - 2023-10-16
 ### Fixed:
