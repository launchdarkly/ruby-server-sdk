PATH
  remote: .
  specs:
<<<<<<< HEAD
    launchdarkly-server-sdk (5.5.12)
=======
    launchdarkly-server-sdk (5.6.0)
>>>>>>> fb108c17
      concurrent-ruby (~> 1.0)
      json (>= 1.8, < 3)
      ld-eventsource (= 1.0.1)
      semantic (~> 1.6)

GEM
  remote: https://rubygems.org/
  specs:
    aws-eventstream (1.0.1)
    aws-partitions (1.128.0)
    aws-sdk-core (3.44.2)
      aws-eventstream (~> 1.0)
      aws-partitions (~> 1.0)
      aws-sigv4 (~> 1.0)
      jmespath (~> 1.0)
    aws-sdk-dynamodb (1.19.0)
      aws-sdk-core (~> 3, >= 3.39.0)
      aws-sigv4 (~> 1.0)
    aws-sigv4 (1.0.3)
    codeclimate-test-reporter (0.6.0)
      simplecov (>= 0.7.1, < 1.0.0)
    concurrent-ruby (1.1.5)
    connection_pool (2.2.1)
    diff-lcs (1.3)
    diplomat (2.0.2)
      faraday (~> 0.9)
      json
    docile (1.1.5)
    faraday (0.15.4)
      multipart-post (>= 1.2, < 3)
    ffi (1.9.25)
    ffi (1.9.25-java)
    hitimes (1.3.1)
    http_tools (0.4.5)
    jmespath (1.4.0)
    json (1.8.6)
    json (1.8.6-java)
    ld-eventsource (1.0.1)
      concurrent-ruby (~> 1.0)
      http_tools (~> 0.4.5)
      socketry (~> 0.5.1)
    listen (3.1.5)
      rb-fsevent (~> 0.9, >= 0.9.4)
      rb-inotify (~> 0.9, >= 0.9.7)
      ruby_dep (~> 1.2)
    multipart-post (2.0.0)
    rake (10.5.0)
    rb-fsevent (0.10.3)
    rb-inotify (0.9.10)
      ffi (>= 0.5.0, < 2)
    redis (3.3.5)
    rspec (3.7.0)
      rspec-core (~> 3.7.0)
      rspec-expectations (~> 3.7.0)
      rspec-mocks (~> 3.7.0)
    rspec-core (3.7.1)
      rspec-support (~> 3.7.0)
    rspec-expectations (3.7.0)
      diff-lcs (>= 1.2.0, < 2.0)
      rspec-support (~> 3.7.0)
    rspec-mocks (3.7.0)
      diff-lcs (>= 1.2.0, < 2.0)
      rspec-support (~> 3.7.0)
    rspec-support (3.7.0)
    rspec_junit_formatter (0.3.0)
      rspec-core (>= 2, < 4, != 2.12.0)
    ruby_dep (1.5.0)
    semantic (1.6.1)
    simplecov (0.15.1)
      docile (~> 1.1.0)
      json (>= 1.8, < 3)
      simplecov-html (~> 0.10.0)
    simplecov-html (0.10.2)
    socketry (0.5.1)
      hitimes (~> 1.2)
    timecop (0.9.1)

PLATFORMS
  java
  ruby

DEPENDENCIES
  aws-sdk-dynamodb (~> 1.18)
  bundler (~> 1.7)
  codeclimate-test-reporter (~> 0)
  connection_pool (>= 2.1.2)
  diplomat (>= 2.0.2)
  launchdarkly-server-sdk!
  listen (~> 3.0)
  rake (~> 10.0)
  redis (~> 3.3.5)
  rspec (~> 3.2)
  rspec_junit_formatter (~> 0.3.0)
  timecop (~> 0.9.1)

BUNDLED WITH
   1.17.3<|MERGE_RESOLUTION|>--- conflicted
+++ resolved
@@ -1,11 +1,7 @@
 PATH
   remote: .
   specs:
-<<<<<<< HEAD
-    launchdarkly-server-sdk (5.5.12)
-=======
     launchdarkly-server-sdk (5.6.0)
->>>>>>> fb108c17
       concurrent-ruby (~> 1.0)
       json (>= 1.8, < 3)
       ld-eventsource (= 1.0.1)
@@ -39,6 +35,7 @@
     ffi (1.9.25)
     ffi (1.9.25-java)
     hitimes (1.3.1)
+    hitimes (1.3.1-java)
     http_tools (0.4.5)
     jmespath (1.4.0)
     json (1.8.6)
