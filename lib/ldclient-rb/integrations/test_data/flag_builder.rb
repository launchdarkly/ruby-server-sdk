require 'ldclient-rb/util'

module LaunchDarkly
  module Integrations
    class TestData
      #
      # A builder for feature flag configurations to be used with {TestData}.
      #
      # @see TestData#flag
      # @see TestData#update
      #
      class FlagBuilder
        attr_reader :key

        # @private
        def initialize(key)
          @key = key
          @on = true
          @variations = []
        end

        # @private
        def initialize_copy(other)
          super(other)
          @variations = @variations.clone
          @rules = @rules.nil? ? nil : deep_copy_array(@rules)
          @targets = @targets.nil? ? nil : deep_copy_hash(@targets)
        end

        #
        # Sets targeting to be on or off for this flag.
        #
        # The effect of this depends on the rest of the flag configuration, just as it does on the
        # real LaunchDarkly dashboard. In the default configuration that you get from calling
        # {TestData#flag} with a new flag key, the flag will return `false`
        # whenever targeting is off, and `true` when targeting is on.
        #
        # @param on [Boolean] true if targeting should be on
        # @return [FlagBuilder] the builder
        #
        def on(on)
          @on = on
          self
        end

        #
        # Set the migration related settings for this feature flag.
        #
        # The settings hash should be built using the {FlagMigrationSettingsBuilder}.
        #
        # @param settings [Hash]
        # @return [FlagBuilder] the builder
        #
        def migration_settings(settings)
          @migration_settings = settings
          self
        end

        #
        # Set the sampling ratio for this flag. This ratio is used to control the emission rate of feature, debug, and
        # migration op events.
        #
        # General usage should not require interacting with this method.
        #
        # @param ratio [Integer]
        # @return [FlagBuilder]
        #
        def sampling_ratio(ratio)
          @sampling_ratio = ratio
          self
        end

        #
        # Set the option to exclude this flag from summary events. This is used to control the size of the summary event
        # in the event certain flag payloads are large.
        #
        # General usage should not require interacting with this method.
        #
        # @param exclude [Boolean]
        # @return [FlagBuilder]
        #
        def exclude_from_summaries(exclude)
          @exclude_from_summaries = exclude
          self
        end

        #
        # Specifies the fallthrough variation. The fallthrough is the value
        # that is returned if targeting is on and the context was not matched by a more specific
        # target or rule.
        #
        # If the flag was previously configured with other variations and the variation specified is a boolean,
        # this also changes it to a boolean flag.
        #
        # @param variation [Boolean, Integer] true or false or the desired fallthrough variation index:
        #                  0 for the first, 1 for the second, etc.
        # @return [FlagBuilder] the builder
        #
        def fallthrough_variation(variation)
          if LaunchDarkly::Impl::Util.bool? variation
            boolean_flag.fallthrough_variation(variation_for_boolean(variation))
          else
            @fallthrough_variation = variation
            self
          end
        end

        #
        # Specifies the off variation for a flag. This is the variation that is returned
        # whenever targeting is off.
        #
        # If the flag was previously configured with other variations and the variation specified is a boolean,
        # this also changes it to a boolean flag.
        #
        # @param variation [Boolean, Integer] true or false or the desired off variation index:
        #                  0 for the first, 1 for the second, etc.
        # @return [FlagBuilder] the builder
        #
        def off_variation(variation)
          if LaunchDarkly::Impl::Util.bool? variation
            boolean_flag.off_variation(variation_for_boolean(variation))
          else
            @off_variation = variation
            self
          end
        end

        #
        # Changes the allowable variation values for the flag.
        #
        # The value may be of any valid JSON type. For instance, a boolean flag
        # normally has `true, false`; a string-valued flag might have
        # `'red', 'green'`; etc.
        #
        # @example A single variation
        #    td.flag('new-flag')
        #      .variations(true)
        #
        # @example Multiple variations
        #   td.flag('new-flag')
        #     .variations('red', 'green', 'blue')
        #
        # @param variations [Array<Object>] the the desired variations
        # @return [FlagBuilder] the builder
        #
        def variations(*variations)
          @variations = variations
          self
        end

        #
        # Sets the flag to always return the specified variation for all contexts.
        #
        # The variation is specified, Targeting is switched on, and any existing targets or rules are removed.
        # The fallthrough variation is set to the specified value. The off variation is left unchanged.
        #
        # If the flag was previously configured with other variations and the variation specified is a boolean,
        # this also changes it to a boolean flag.
        #
        # @param variation [Boolean, Integer] true or false or the desired variation index to return:
        #                  0 for the first, 1 for the second, etc.
        # @return [FlagBuilder] the builder
        #
        def variation_for_all(variation)
          if LaunchDarkly::Impl::Util.bool? variation
            boolean_flag.variation_for_all(variation_for_boolean(variation))
          else
            on(true).clear_rules.clear_targets.fallthrough_variation(variation)
          end
        end

        #
        # Sets the flag to always return the specified variation value for all context.
        #
        # The value may be of any valid JSON type. This method changes the
        # flag to have only a single variation, which is this value, and to return the same
        # variation regardless of whether targeting is on or off. Any existing targets or rules
        # are removed.
        #
        # @param value [Object] the desired value to be returned for all contexts
        # @return [FlagBuilder] the builder
        #
        def value_for_all(value)
          variations(value).variation_for_all(0)
        end

        #
        # Sets the flag to return the specified variation for a specific context key when targeting
        # is on.
        #
        # This has no effect when targeting is turned off for the flag.
        #
        # If the flag was previously configured with other variations and the variation specified is a boolean,
        # this also changes it to a boolean flag.
        #
        # @param context_kind [String] a context kind
        # @param context_key [String] a context key
        # @param variation [Boolean, Integer] true or false or the desired variation index to return:
        #                  0 for the first, 1 for the second, etc.
        # @return [FlagBuilder] the builder
        #
        def variation_for_key(context_kind, context_key, variation)
          if LaunchDarkly::Impl::Util.bool? variation
            return boolean_flag.variation_for_key(context_kind, context_key, variation_for_boolean(variation))
          end

          if @targets.nil?
            @targets = Hash.new
          end

          targets = @targets[context_kind] || []
          @variations.count.times do | i |
            if i == variation
              if targets[i].nil?
                targets[i] = [context_key]
              else
                targets[i].push(context_key)
              end
            elsif not targets[i].nil?
              targets[i].delete(context_key)
            end
          end

          @targets[context_kind] = targets

          self
        end

        #
        # Sets the flag to return the specified variation for a specific user key when targeting
        # is on.
        #
        # This is a shortcut for calling {variation_for_key} with
        # `LaunchDarkly::LDContext::KIND_DEFAULT` as the context kind.
        #
        # This has no effect when targeting is turned off for the flag.
        #
        # If the flag was previously configured with other variations and the variation specified is a boolean,
        # this also changes it to a boolean flag.
        #
        # @param user_key [String] a user key
        # @param variation [Boolean, Integer] true or false or the desired variation index to return:
        #                  0 for the first, 1 for the second, etc.
        # @return [FlagBuilder] the builder
        #
        def variation_for_user(user_key, variation)
          variation_for_key(LaunchDarkly::LDContext::KIND_DEFAULT, user_key, variation)
        end

        #
        # Starts defining a flag rule, using the "is one of" operator.
        #
        # @example create a rule that returns `true` if the name is "Patsy" or "Edina" and the context kind is "user"
        #     testData.flag("flag")
        #         .if_match_context("user", :name, 'Patsy', 'Edina')
        #         .then_return(true);
        #
        # @param context_kind [String] a context kind
        # @param attribute [Symbol] the context attribute to match against
        # @param values [Array<Object>] values to compare to
        # @return [FlagRuleBuilder] a flag rule builder
        #
        # @see FlagRuleBuilder#then_return
        # @see FlagRuleBuilder#and_match
        # @see FlagRuleBuilder#and_not_match
        #
        def if_match_context(context_kind, attribute, *values)
          FlagRuleBuilder.new(self).and_match_context(context_kind, attribute, *values)
        end

        #
        # Starts defining a flag rule, using the "is one of" operator.
        #
        # This is a shortcut for calling {if_match_context} with
        # `LaunchDarkly::LDContext::KIND_DEFAULT` as the context kind.
        #
        # @example create a rule that returns `true` if the name is "Patsy" or "Edina"
        #     testData.flag("flag")
        #         .if_match(:name, 'Patsy', 'Edina')
        #         .then_return(true);
        #
        # @param attribute [Symbol] the user attribute to match against
        # @param values [Array<Object>] values to compare to
        # @return [FlagRuleBuilder] a flag rule builder
        #
        # @see FlagRuleBuilder#then_return
        # @see FlagRuleBuilder#and_match
        # @see FlagRuleBuilder#and_not_match
        #
        def if_match(attribute, *values)
          if_match_context(LaunchDarkly::LDContext::KIND_DEFAULT, attribute, *values)
        end

        #
        # Starts defining a flag rule, using the "is not one of" operator.
        #
        # @example create a rule that returns `true` if the name is neither "Saffron" nor "Bubble"
        #     testData.flag("flag")
        #         .if_not_match_context("user", :name, 'Saffron', 'Bubble')
        #         .then_return(true)
        #
        # @param context_kind [String] a context kind
        # @param attribute [Symbol] the context attribute to match against
        # @param values [Array<Object>] values to compare to
        # @return [FlagRuleBuilder] a flag rule builder
        #
        # @see FlagRuleBuilder#then_return
        # @see FlagRuleBuilder#and_match
        # @see FlagRuleBuilder#and_not_match
        #
        def if_not_match_context(context_kind, attribute, *values)
          FlagRuleBuilder.new(self).and_not_match_context(context_kind, attribute, *values)
        end

        #
        # Starts defining a flag rule, using the "is not one of" operator.
        #
        # This is a shortcut for calling {if_not_match_context} with
        # `LaunchDarkly::LDContext::KIND_DEFAULT` as the context kind.
        #
        # @example create a rule that returns `true` if the name is neither "Saffron" nor "Bubble"
        #     testData.flag("flag")
        #         .if_not_match(:name, 'Saffron', 'Bubble')
        #         .then_return(true)
        #
        # @param attribute [Symbol] the user attribute to match against
        # @param values [Array<Object>] values to compare to
        # @return [FlagRuleBuilder] a flag rule builder
        #
        # @see FlagRuleBuilder#then_return
        # @see FlagRuleBuilder#and_match
        # @see FlagRuleBuilder#and_not_match
        #
        def if_not_match(attribute, *values)
          if_not_match_context(LaunchDarkly::LDContext::KIND_DEFAULT, attribute, *values)
        end

        #
        # Removes any existing targets from the flag.
        # This undoes the effect of methods like {#variation_for_key}
        #
        # @return [FlagBuilder] the same builder
        #
        def clear_targets
          @targets = nil
          self
        end

        #
        # Removes any existing rules from the flag.
        # This undoes the effect of methods like {#if_match}
        #
        # @return [FlagBuilder] the same builder
        #
        def clear_rules
          @rules = nil
          self
        end

        # @private
        def add_rule(rule)
          if @rules.nil?
            @rules = Array.new
          end
          @rules.push(rule)
          self
        end

        #
        # A shortcut for setting the flag to use the standard boolean configuration.
        #
        # This is the default for all new flags created with {TestData#flag}.
        # The flag will have two variations, `true` and `false` (in that order);
        # it will return `false` whenever targeting is off, and `true` when targeting is on
        # if no other settings specify otherwise.
        #
        # @return [FlagBuilder] the builder
        #
        def boolean_flag
          if boolean_flag?
            self
          else
            variations(true, false)
              .fallthrough_variation(TRUE_VARIATION_INDEX)
              .off_variation(FALSE_VARIATION_INDEX)
          end
        end

        # @private
        def build(version)
          res = { key: @key,
                  version: version,
                  on: @on,
                  variations: @variations,
                }

          unless @off_variation.nil?
            res[:offVariation] = @off_variation
          end

          unless @fallthrough_variation.nil?
            res[:fallthrough] = { variation: @fallthrough_variation }
          end

          unless @migration_settings.nil?
            res[:migration] = @migration_settings
          end

          unless @sampling_ratio.nil? || @sampling_ratio == 1
            res[:samplingRatio] = @sampling_ratio
          end

          unless @exclude_from_summaries.nil? || !@exclude_from_summaries
            res[:excludeFromSummaries] = @exclude_from_summaries
          end

          unless @targets.nil?
            targets = []
            context_targets = []

            @targets.each do |kind, targets_for_kind|
              targets_for_kind.each_with_index do |values, variation|
                next if values.nil?
                if kind == LaunchDarkly::LDContext::KIND_DEFAULT
                  targets << { variation: variation, values: values }
                  context_targets << { contextKind: LaunchDarkly::LDContext::KIND_DEFAULT, variation: variation, values: [] }
                else
                  context_targets << { contextKind: kind, variation: variation, values: values }
                end
              end
            end

            res[:targets] = targets
            res[:contextTargets] = context_targets
          end

          unless @rules.nil?
            res[:rules] = @rules.each_with_index.map { | rule, i | rule.build(i) }
          end

          res
        end

        #
        # A builder for feature flag migration settings to be used with {FlagBuilder}.
        #
        # In the LaunchDarkly model, a flag can be a standard feature flag, or it can be a migration-related flag, in
        # which case it has migration-specified related settings. These settings control things like the rate at which
        # reads are tested for consistency between origins.
        #
        class FlagMigrationSettingsBuilder
          def initialize()
            @check_ratio = nil
          end

          #
          # @param ratio [Integer]
          # @return [FlagMigrationSettingsBuilder]
          #
          def check_ratio(ratio)
            return unless ratio.is_a? Integer
            @check_ratio = ratio
            self
          end

          def build
            return nil if @check_ratio.nil? || @check_ratio == 1

            {
              "checkRatio": @check_ratio,
            }
          end
        end

        #
        # A builder for feature flag rules to be used with {FlagBuilder}.
        #
        # In the LaunchDarkly model, a flag can have any number of rules, and a rule can have any number of
        # clauses. A clause is an individual test such as "name is 'X'". A rule matches a context if all of the
        # rule's clauses match the context.
        #
        # To start defining a rule, use one of the flag builder's matching methods such as
        # {FlagBuilder#if_match}. This defines the first clause for the rule.
        # Optionally, you may add more clauses with the rule builder's methods such as
        # {#and_match} or {#and_not_match}.
        # Finally, call {#then_return} to finish defining the rule.
        #
        class FlagRuleBuilder
          # @private
<<<<<<< HEAD
          FlagRuleClause = Struct.new(:contextKind, :attribute, :op, :values, :negate, keyword_init: true) # rubocop:disable Naming/MethodName
=======
          FlagRuleClause = Struct.new(:contextKind, :attribute, :op, :values, :negate, keyword_init: true) # rubocop:disable Naming/MethodName:
>>>>>>> bdc6bdc7

          # @private
          def initialize(flag_builder)
            @flag_builder = flag_builder
            @clauses = Array.new
          end

          # @private
          def intialize_copy(other)
            super(other)
            @clauses = @clauses.clone
          end

          #
          # Adds another clause, using the "is one of" operator.
          #
          # @example create a rule that returns `true` if the name is "Patsy", the country is "gb", and the context kind is "user"
          #     testData.flag("flag")
          #         .if_match_context("user", :name, 'Patsy')
          #         .and_match_context("user", :country, 'gb')
          #         .then_return(true)
          #
          # @param context_kind [String] a context kind
          # @param attribute [Symbol] the context attribute to match against
          # @param values [Array<Object>] values to compare to
          # @return [FlagRuleBuilder] the rule builder
          #
          def and_match_context(context_kind, attribute, *values)
            @clauses.push(FlagRuleClause.new(
              contextKind: context_kind,
              attribute: attribute,
              op: 'in',
              values: values,
              negate: false
            ))
            self
          end

          #
          # Adds another clause, using the "is one of" operator.
          #
          # This is a shortcut for calling {and_match_context} with
          # `LaunchDarkly::LDContext::KIND_DEFAULT` as the context kind.
          #
          # @example create a rule that returns `true` if the name is "Patsy" and the country is "gb"
          #     testData.flag("flag")
          #         .if_match(:name, 'Patsy')
          #         .and_match(:country, 'gb')
          #         .then_return(true)
          #
          # @param attribute [Symbol] the user attribute to match against
          # @param values [Array<Object>] values to compare to
          # @return [FlagRuleBuilder] the rule builder
          #
          def and_match(attribute, *values)
            and_match_context(LaunchDarkly::LDContext::KIND_DEFAULT, attribute, *values)
          end

          #
          # Adds another clause, using the "is not one of" operator.
          #
          # @example create a rule that returns `true` if the name is "Patsy" and the country is not "gb"
          #     testData.flag("flag")
          #         .if_match_context("user", :name, 'Patsy')
          #         .and_not_match_context("user", :country, 'gb')
          #         .then_return(true)
          #
          # @param context_kind [String] a context kind
          # @param attribute [Symbol] the context attribute to match against
          # @param values [Array<Object>] values to compare to
          # @return [FlagRuleBuilder] the rule builder
          #
          def and_not_match_context(context_kind, attribute, *values)
            @clauses.push(FlagRuleClause.new(
              contextKind: context_kind,
              attribute: attribute,
              op: 'in',
              values: values,
              negate: true
            ))
            self
          end

          #
          # Adds another clause, using the "is not one of" operator.
          #
          # This is a shortcut for calling {and_not_match} with
          # `LaunchDarkly::LDContext::KIND_DEFAULT` as the context kind.
          #
          # @example create a rule that returns `true` if the name is "Patsy" and the country is not "gb"
          #     testData.flag("flag")
          #         .if_match(:name, 'Patsy')
          #         .and_not_match(:country, 'gb')
          #         .then_return(true)
          #
          # @param attribute [Symbol] the user attribute to match against
          # @param values [Array<Object>] values to compare to
          # @return [FlagRuleBuilder] the rule builder
          #
          def and_not_match(attribute, *values)
            and_not_match_context(LaunchDarkly::LDContext::KIND_DEFAULT, attribute, *values)
          end

          #
          # Finishes defining the rule, specifying the result as either a boolean
          # or a variation index.
          #
          # If the flag was previously configured with other variations and the variation specified is a boolean,
          # this also changes it to a boolean flag.
          #
          # @param variation [Boolean, Integer] true or false or the desired variation index:
          #                  0 for the first, 1 for the second, etc.
          # @return [FlagBuilder] the flag builder with this rule added
          #
          def then_return(variation)
            if LaunchDarkly::Impl::Util.bool? variation
              @variation = @flag_builder.variation_for_boolean(variation)
              @flag_builder.boolean_flag.add_rule(self)
            else
              @variation = variation
              @flag_builder.add_rule(self)
            end
          end

          # @private
          def build(ri)
            {
              id: 'rule' + ri.to_s,
              variation: @variation,
              clauses: @clauses.map(&:to_h),
            }
          end
        end

        # @private
        def variation_for_boolean(variation)
          variation ? TRUE_VARIATION_INDEX : FALSE_VARIATION_INDEX
        end

        private

        TRUE_VARIATION_INDEX = 0
        FALSE_VARIATION_INDEX = 1

        def boolean_flag?
          @variations.size == 2 &&
            @variations[TRUE_VARIATION_INDEX] == true &&
            @variations[FALSE_VARIATION_INDEX] == false
        end

        def deep_copy_hash(from)
          to = Hash.new
          from.each do |k, v|
            if v.is_a?(Hash)
              to[k] = deep_copy_hash(v)
            elsif v.is_a?(Array)
              to[k] = deep_copy_array(v)
            else
              to[k] = v.clone
            end
          end
          to
        end

        def deep_copy_array(from)
          to = Array.new
          from.each { |v| to.push(v.clone) }
          to
        end
      end
    end
  end
end<|MERGE_RESOLUTION|>--- conflicted
+++ resolved
@@ -487,11 +487,7 @@
         #
         class FlagRuleBuilder
           # @private
-<<<<<<< HEAD
-          FlagRuleClause = Struct.new(:contextKind, :attribute, :op, :values, :negate, keyword_init: true) # rubocop:disable Naming/MethodName
-=======
           FlagRuleClause = Struct.new(:contextKind, :attribute, :op, :values, :negate, keyword_init: true) # rubocop:disable Naming/MethodName:
->>>>>>> bdc6bdc7
 
           # @private
           def initialize(flag_builder)
