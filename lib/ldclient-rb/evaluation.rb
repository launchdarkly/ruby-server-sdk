require "date"
require "semantic"

module LaunchDarkly
  # An object returned by {LDClient#variation_detail}, combining the result of a flag evaluation with
  # an explanation of how it was calculated.
  class EvaluationDetail
    def initialize(value, variation_index, reason)
      @value = value
      @variation_index = variation_index
      @reason = reason
    end

    #
    # The result of the flag evaluation. This will be either one of the flag's variations, or the
    # default value that was passed to {LDClient#variation_detail}. It is the same as the return
    # value of {LDClient#variation}.
    #
    # @return [Object]
    #
    attr_reader :value

    #
    # The index of the returned value within the flag's list of variations. The first variation is
    # 0, the second is 1, etc. This is `nil` if the default value was returned.
    #
    # @return [int|nil]
    #
    attr_reader :variation_index

    #
    # An object describing the main factor that influenced the flag evaluation value.
    #
    # This object is currently represented as a Hash, which may have the following keys:
    #
    # `:kind`: The general category of reason. Possible values:
    #
    # * `'OFF'`: the flag was off and therefore returned its configured off value
    # * `'FALLTHROUGH'`: the flag was on but the user did not match any targets or rules
    # * `'TARGET_MATCH'`: the user key was specifically targeted for this flag
    # * `'RULE_MATCH'`: the user matched one of the flag's rules
    # * `'PREREQUISITE_FAILED`': the flag was considered off because it had at least one
    # prerequisite flag that either was off or did not return the desired variation
    # * `'ERROR'`: the flag could not be evaluated, so the default value was returned
    #
    # `:ruleIndex`: If the kind was `RULE_MATCH`, this is the positional index of the
    # matched rule (0 for the first rule).
    #
    # `:ruleId`: If the kind was `RULE_MATCH`, this is the rule's unique identifier.
    #
    # `:prerequisiteKey`: If the kind was `PREREQUISITE_FAILED`, this is the flag key of
    # the prerequisite flag that failed.
    #
    # `:errorKind`: If the kind was `ERROR`, this indicates the type of error:
    #
    # * `'CLIENT_NOT_READY'`: the caller tried to evaluate a flag before the client had
    # successfully initialized
    # * `'FLAG_NOT_FOUND'`: the caller provided a flag key that did not match any known flag
    # * `'MALFORMED_FLAG'`: there was an internal inconsistency in the flag data, e.g. a
    # rule specified a nonexistent variation
    # * `'USER_NOT_SPECIFIED'`: the user object or user key was not provied
    # * `'EXCEPTION'`: an unexpected exception stopped flag evaluation
    #
    # @return [Hash]
    #
    attr_reader :reason

    #
    # Tests whether the flag evaluation returned a default value. This is the same as checking
    # whether {#variation_index} is nil.
    #
    # @return [Boolean]
    #
    def default_value?
      variation_index.nil?
    end

    def ==(other)
      @value == other.value && @variation_index == other.variation_index && @reason == other.reason
    end
  end

  # @private
  module Evaluation
    BUILTINS = [:key, :ip, :country, :email, :firstName, :lastName, :avatar, :name, :anonymous]

    NUMERIC_VERSION_COMPONENTS_REGEX = Regexp.new("^[0-9.]*")

    DATE_OPERAND = lambda do |v|
      if v.is_a? String
        begin
          DateTime.rfc3339(v).strftime("%Q").to_i
        rescue => e
          nil
        end
      elsif v.is_a? Numeric
        v
      else
        nil
      end
    end

    SEMVER_OPERAND = lambda do |v|
      semver = nil
      if v.is_a? String
        for _ in 0..2 do
          begin
            semver = Semantic::Version.new(v)
            break  # Some versions of jruby cannot properly handle a return here and return from the method that calls this lambda
          rescue ArgumentError
            v = addZeroVersionComponent(v)
          end
        end
      end
      semver
    end

    def self.addZeroVersionComponent(v)
      NUMERIC_VERSION_COMPONENTS_REGEX.match(v) { |m|
        m[0] + ".0" + v[m[0].length..-1]
      }
    end

    def self.comparator(converter)
      lambda do |a, b|
        av = converter.call(a)
        bv = converter.call(b)
        if !av.nil? && !bv.nil?
          yield av <=> bv
        else
          return false
        end
      end
    end

    OPERATORS = {
      in:
        lambda do |a, b|
          a == b
        end,
      endsWith:
        lambda do |a, b|
          (a.is_a? String) && (a.end_with? b)
        end,
      startsWith:
        lambda do |a, b|
          (a.is_a? String) && (a.start_with? b)
        end,
      matches:
        lambda do |a, b|
          (b.is_a? String) && !(Regexp.new b).match(a).nil?
        end,
      contains:
        lambda do |a, b|
          (a.is_a? String) && (a.include? b)
        end,
      lessThan:
        lambda do |a, b|
          (a.is_a? Numeric) && (a < b)
        end,
      lessThanOrEqual:
        lambda do |a, b|
          (a.is_a? Numeric) && (a <= b)
        end,
      greaterThan:
        lambda do |a, b|
          (a.is_a? Numeric) && (a > b)
        end,
      greaterThanOrEqual:
        lambda do |a, b|
          (a.is_a? Numeric) && (a >= b)
        end,
      before:
        comparator(DATE_OPERAND) { |n| n < 0 },
      after:
        comparator(DATE_OPERAND) { |n| n > 0 },
      semVerEqual:
        comparator(SEMVER_OPERAND) { |n| n == 0 },
      semVerLessThan:
        comparator(SEMVER_OPERAND) { |n| n < 0 },
      semVerGreaterThan:
        comparator(SEMVER_OPERAND) { |n| n > 0 },
      segmentMatch:
        lambda do |a, b|
          false   # we should never reach this - instead we special-case this operator in clause_match_user
        end
    }

    # Used internally to hold an evaluation result and the events that were generated from prerequisites.
    EvalResult = Struct.new(:detail, :events)

    USER_ATTRS_TO_STRINGIFY_FOR_EVALUATION = [ :key, :secondary ]
    # Currently we are not stringifying the rest of the built-in attributes prior to evaluation, only for events.
    # This is because it could affect evaluation results for existing users (ch35206).
    
    def error_result(errorKind, value = nil)
      EvaluationDetail.new(value, nil, { kind: 'ERROR', errorKind: errorKind })
    end

    # Evaluates a feature flag and returns an EvalResult. The result.value will be nil if the flag returns
    # the default value. Error conditions produce a result with an error reason, not an exception.
    def evaluate(flag, user, store, logger, event_factory)
      if user.nil? || user[:key].nil?
        return EvalResult.new(error_result('USER_NOT_SPECIFIED'), [])
      end

      sanitized_user = Util.stringify_attrs(user, USER_ATTRS_TO_STRINGIFY_FOR_EVALUATION)

      events = []
<<<<<<< HEAD
      detail = eval_internal(flag, user, store, events, logger, event_factory)
=======
      detail = eval_internal(flag, sanitized_user, store, events, logger)
>>>>>>> 039efed3
      return EvalResult.new(detail, events)
    end

    def eval_internal(flag, user, store, events, logger, event_factory)
      if !flag[:on]
        return get_off_value(flag, { kind: 'OFF' }, logger)
      end

      prereq_failure_reason = check_prerequisites(flag, user, store, events, logger, event_factory)
      if !prereq_failure_reason.nil?
        return get_off_value(flag, prereq_failure_reason, logger)
      end

      # Check user target matches
      (flag[:targets] || []).each do |target|
        (target[:values] || []).each do |value|
          if value == user[:key]
            return get_variation(flag, target[:variation], { kind: 'TARGET_MATCH' }, logger)
          end
        end
      end
    
      # Check custom rules
      rules = flag[:rules] || []
      rules.each_index do |i|
        rule = rules[i]
        if rule_match_user(rule, user, store)
          return get_value_for_variation_or_rollout(flag, rule, user,
            { kind: 'RULE_MATCH', ruleIndex: i, ruleId: rule[:id] }, logger)
        end
      end

      # Check the fallthrough rule
      if !flag[:fallthrough].nil?
        return get_value_for_variation_or_rollout(flag, flag[:fallthrough], user,
          { kind: 'FALLTHROUGH' }, logger)
      end

      return EvaluationDetail.new(nil, nil, { kind: 'FALLTHROUGH' })
    end

    def check_prerequisites(flag, user, store, events, logger, event_factory)
      (flag[:prerequisites] || []).each do |prerequisite|
        prereq_ok = true
        prereq_key = prerequisite[:key]
        prereq_flag = store.get(FEATURES, prereq_key)

        if prereq_flag.nil?
          logger.error { "[LDClient] Could not retrieve prerequisite flag \"#{prereq_key}\" when evaluating \"#{flag[:key]}\"" }
          prereq_ok = false
        else
          begin
            prereq_res = eval_internal(prereq_flag, user, store, events, logger, event_factory)
            # Note that if the prerequisite flag is off, we don't consider it a match no matter what its
            # off variation was. But we still need to evaluate it in order to generate an event.
            if !prereq_flag[:on] || prereq_res.variation_index != prerequisite[:variation]
              prereq_ok = false
            end
            event = event_factory.new_eval_event(prereq_flag, user, prereq_res, nil, flag)
            events.push(event)
          rescue => exn
            Util.log_exception(logger, "Error evaluating prerequisite flag \"#{prereq_key}\" for flag \"#{flag[:key]}\"", exn)
            prereq_ok = false
          end
        end
        if !prereq_ok
          return { kind: 'PREREQUISITE_FAILED', prerequisiteKey: prereq_key }
        end
      end
      nil
    end

    def rule_match_user(rule, user, store)
      return false if !rule[:clauses]

      (rule[:clauses] || []).each do |clause|
        return false if !clause_match_user(clause, user, store)
      end

      return true
    end

    def clause_match_user(clause, user, store)
      # In the case of a segment match operator, we check if the user is in any of the segments,
      # and possibly negate
      if clause[:op].to_sym == :segmentMatch
        (clause[:values] || []).each do |v|
          segment = store.get(SEGMENTS, v)
          return maybe_negate(clause, true) if !segment.nil? && segment_match_user(segment, user)
        end
        return maybe_negate(clause, false)
      end
      clause_match_user_no_segments(clause, user)
    end

    def clause_match_user_no_segments(clause, user)
      val = user_value(user, clause[:attribute])
      return false if val.nil?

      op = OPERATORS[clause[:op].to_sym]
      if op.nil?
        return false
      end

      if val.is_a? Enumerable
        val.each do |v|
          return maybe_negate(clause, true) if match_any(op, v, clause[:values])
        end
        return maybe_negate(clause, false)
      end

      maybe_negate(clause, match_any(op, val, clause[:values]))
    end

    def variation_index_for_user(flag, rule, user)
      if !rule[:variation].nil? # fixed variation
        return rule[:variation]
      elsif !rule[:rollout].nil? # percentage rollout
        rollout = rule[:rollout]
        bucket_by = rollout[:bucketBy].nil? ? "key" : rollout[:bucketBy]
        bucket = bucket_user(user, flag[:key], bucket_by, flag[:salt])
        sum = 0;
        rollout[:variations].each do |variate|
          sum += variate[:weight].to_f / 100000.0
          if bucket < sum
            return variate[:variation]
          end
        end
        nil
      else # the rule isn't well-formed
        nil
      end
    end

    def segment_match_user(segment, user)
      return false unless user[:key]

      return true if segment[:included].include?(user[:key])
      return false if segment[:excluded].include?(user[:key])

      (segment[:rules] || []).each do |r|
        return true if segment_rule_match_user(r, user, segment[:key], segment[:salt])
      end

      return false
    end

    def segment_rule_match_user(rule, user, segment_key, salt)
      (rule[:clauses] || []).each do |c|
        return false unless clause_match_user_no_segments(c, user)
      end

      # If the weight is absent, this rule matches
      return true if !rule[:weight]
      
      # All of the clauses are met. See if the user buckets in
      bucket = bucket_user(user, segment_key, rule[:bucketBy].nil? ? "key" : rule[:bucketBy], salt)
      weight = rule[:weight].to_f / 100000.0
      return bucket < weight
    end

    def bucket_user(user, key, bucket_by, salt)
      return nil unless user[:key]

      id_hash = bucketable_string_value(user_value(user, bucket_by))
      if id_hash.nil?
        return 0.0
      end

      if user[:secondary]
        id_hash += "." + user[:secondary]
      end

      hash_key = "%s.%s.%s" % [key, salt, id_hash]

      hash_val = (Digest::SHA1.hexdigest(hash_key))[0..14]
      hash_val.to_i(16) / Float(0xFFFFFFFFFFFFFFF)
    end

    def bucketable_string_value(value)
      return value if value.is_a? String
      return value.to_s if value.is_a? Integer
      nil
    end

    def user_value(user, attribute)
      attribute = attribute.to_sym

      if BUILTINS.include? attribute
        user[attribute]
      elsif !user[:custom].nil?
        user[:custom][attribute]
      else
        nil
      end
    end

    def maybe_negate(clause, b)
      clause[:negate] ? !b : b
    end

    def match_any(op, value, values)
      values.each do |v|
        return true if op.call(value, v)
      end
      return false
    end

    private

    def get_variation(flag, index, reason, logger)
      if index < 0 || index >= flag[:variations].length
        logger.error("[LDClient] Data inconsistency in feature flag \"#{flag[:key]}\": invalid variation index")
        return error_result('MALFORMED_FLAG')
      end
      EvaluationDetail.new(flag[:variations][index], index, reason)
    end

    def get_off_value(flag, reason, logger)
      if flag[:offVariation].nil?  # off variation unspecified - return default value
        return EvaluationDetail.new(nil, nil, reason)
      end
      get_variation(flag, flag[:offVariation], reason, logger)
    end

    def get_value_for_variation_or_rollout(flag, vr, user, reason, logger)
      index = variation_index_for_user(flag, vr, user)
      if index.nil?
        logger.error("[LDClient] Data inconsistency in feature flag \"#{flag[:key]}\": variation/rollout object with no variation or rollout")
        return error_result('MALFORMED_FLAG')
      end
      return get_variation(flag, index, reason, logger)
    end
  end
end<|MERGE_RESOLUTION|>--- conflicted
+++ resolved
@@ -207,11 +207,7 @@
       sanitized_user = Util.stringify_attrs(user, USER_ATTRS_TO_STRINGIFY_FOR_EVALUATION)
 
       events = []
-<<<<<<< HEAD
-      detail = eval_internal(flag, user, store, events, logger, event_factory)
-=======
-      detail = eval_internal(flag, sanitized_user, store, events, logger)
->>>>>>> 039efed3
+      detail = eval_internal(flag, sanitized_user, store, events, logger, event_factory)
       return EvalResult.new(detail, events)
     end
 
