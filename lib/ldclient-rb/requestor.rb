require "ldclient-rb/impl/model/serialization"

require "concurrent/atomics"
require "json"
require "uri"

module LaunchDarkly
  # @private
  class UnexpectedResponseError < StandardError
    def initialize(status)
      @status = status
      super("HTTP error #{status}")
    end

    def status
      @status
    end
  end

  # @private
  class Requestor
    CacheEntry = Struct.new(:etag, :body)

    def initialize(sdk_key, config)
      @sdk_key = sdk_key
      @config = config
      @client = Util.new_http_client(@config.base_uri, @config)
      @cache = @config.cache_store
    end

<<<<<<< HEAD
    def request_flag(key)
      request_single_item(FEATURES, "/sdk/latest-flags/" + key)
    end

    def request_segment(key)
      request_single_item(SEGMENTS, "/sdk/latest-segments/" + key)
    end

=======
>>>>>>> 3d351a65
    def request_all_data()
      all_data = JSON.parse(make_request("/sdk/latest-all"), symbolize_names: true)
      Impl::Model.make_all_store_data(all_data)
    end
    
    def stop
      begin
        @client.finish
      rescue
      end
    end

    private

    def request_single_item(kind, path)
      Impl::Model.deserialize(kind, make_request(path))
    end

    def make_request(path)
      @client.start if !@client.started?
      uri = URI(@config.base_uri + path)
      req = Net::HTTP::Get.new(uri)
      Impl::Util.default_http_headers(@sdk_key, @config).each { |k, v| req[k] = v }
      req["Connection"] = "keep-alive"
      cached = @cache.read(uri)
      if !cached.nil?
        req["If-None-Match"] = cached.etag
      end
      res = @client.request(req)
      status = res.code.to_i
      @config.logger.debug { "[LDClient] Got response from uri: #{uri}\n\tstatus code: #{status}\n\theaders: #{res.to_hash}\n\tbody: #{res.body}" }

      if status == 304 && !cached.nil?
        body = cached.body
      else
        @cache.delete(uri)
        if status < 200 || status >= 300
          raise UnexpectedResponseError.new(status)
        end
        body = fix_encoding(res.body, res["content-type"])
        etag = res["etag"]
        @cache.write(uri, CacheEntry.new(etag, body)) if !etag.nil?
      end
      body
    end

    def fix_encoding(body, content_type)
      return body if content_type.nil?
      media_type, charset = parse_content_type(content_type)
      return body if charset.nil?
      body.force_encoding(Encoding::find(charset)).encode(Encoding::UTF_8)
    end

    def parse_content_type(value)
      return [nil, nil] if value.nil? || value == ''
      parts = value.split(/; */)
      return [value, nil] if parts.count < 2
      charset = nil
      parts.each do |part|
        fields = part.split('=')
        if fields.count >= 2 && fields[0] == 'charset'
          charset = fields[1]
          break
        end
      end
      return [parts[0], charset]
    end
  end
end<|MERGE_RESOLUTION|>--- conflicted
+++ resolved
@@ -28,17 +28,6 @@
       @cache = @config.cache_store
     end
 
-<<<<<<< HEAD
-    def request_flag(key)
-      request_single_item(FEATURES, "/sdk/latest-flags/" + key)
-    end
-
-    def request_segment(key)
-      request_single_item(SEGMENTS, "/sdk/latest-segments/" + key)
-    end
-
-=======
->>>>>>> 3d351a65
     def request_all_data()
       all_data = JSON.parse(make_request("/sdk/latest-all"), symbolize_names: true)
       Impl::Model.make_all_store_data(all_data)
