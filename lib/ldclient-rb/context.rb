require 'set'
require 'ldclient-rb/impl/context'
require 'ldclient-rb/reference'

module LaunchDarkly
  # LDContext is a collection of attributes that can be referenced in flag
  # evaluations and analytics events.
  #
  # To create an LDContext of a single kind, such as a user, you may use
  # {LDContext#create} or {LDContext#with_key}.
  #
  # To create an LDContext with multiple kinds, use {LDContext#create_multi}.
  #
  # Each factory method will always return an LDContext. However, that
  # LDContext may be invalid. You can check the validity of the resulting
  # context, and the associated errors by calling {LDContext#valid?} and
  # {LDContext#error}
  class LDContext
    KIND_DEFAULT = "user"
    KIND_MULTI = "multi"

    ERR_NOT_HASH = 'context data is not a hash'
    private_constant :ERR_NOT_HASH
    ERR_KEY_EMPTY = 'context key must not be null or empty'
    private_constant :ERR_KEY_EMPTY
    ERR_KIND_MULTI_NON_CONTEXT_ARRAY = 'context data must be an array of valid LDContexts'
    private_constant :ERR_KIND_MULTI_NON_CONTEXT_ARRAY
    ERR_KIND_MULTI_CANNOT_CONTAIN_MULTI = 'multi-kind context cannot contain another multi-kind context'
    private_constant :ERR_KIND_MULTI_CANNOT_CONTAIN_MULTI
    ERR_KIND_MULTI_WITH_NO_KINDS = 'multi-context must contain at least one kind'
    private_constant :ERR_KIND_MULTI_WITH_NO_KINDS
    ERR_KIND_MULTI_DUPLICATES = 'multi-kind context cannot have same kind more than once'
    private_constant :ERR_KIND_MULTI_DUPLICATES
    ERR_CUSTOM_NON_HASH = 'context custom must be a hash'
    private_constant :ERR_CUSTOM_NON_HASH
    ERR_PRIVATE_NON_ARRAY = 'context private attributes must be an array'

    # @return [String, nil] Returns the key for this context
    attr_reader :key

    # @return [String, nil] Returns the fully qualified key for this context
    attr_reader :fully_qualified_key

    # @return [String, nil] Returns the kind for this context
    attr_reader :kind

    # @return [String, nil] Returns the error associated with this LDContext if invalid
    attr_reader :error

    # @return [Array<Reference>] Returns the private attributes associated with this LDContext
    attr_reader :private_attributes

    #
    # @private
    # @param key [String, nil]
    # @param fully_qualified_key [String, nil]
    # @param kind [String, nil]
    # @param name [String, nil]
    # @param anonymous [Boolean, nil]
    # @param attributes [Hash, nil]
    # @param private_attributes [Array<String>, nil]
    # @param error [String, nil]
    # @param contexts [Array<LDContext>, nil]
    #
    def initialize(key, fully_qualified_key, kind, name = nil, anonymous = nil, attributes = nil, private_attributes = nil, error = nil, contexts = nil)
      @key = key
      @fully_qualified_key = fully_qualified_key
      @kind = kind
      @name = name
      @anonymous = anonymous || false
      @attributes = attributes
      @private_attributes = []
      (private_attributes || []).each do |attribute|
        reference = Reference.create(attribute)
        @private_attributes << reference if reference.error.nil?
      end
      @error = error
      @contexts = contexts
      @is_multi = !contexts.nil?
    end
    private_class_method :new

    #
    # @return [Boolean] Is this LDContext a multi-kind context?
    #
    def multi_kind?
      @is_multi
    end

    #
    # @return [Boolean] Determine if this LDContext is considered valid
    #
    def valid?
      @error.nil?
    end

    #
    # Returns a hash mapping each context's kind to its key.
    #
    # @return [Hash<Symbol, String>]
    #
    def keys
      return {} unless valid?
      return Hash[kind, key] unless multi_kind?

      @contexts.map { |c| [c.kind, c.key] }.to_h
    end

    #
    # Returns an array of context kinds.
    #
    # @return [Array<String>]
    #
    def kinds
      return [] unless valid?
      return [kind] unless multi_kind?

      @contexts.map { |c| c.kind }
    end

    #
    # Return an array of top level attribute keys (excluding built-in attributes)
    #
    # @return [Array<Symbol>]
    #
    def get_custom_attribute_names
      return [] if @attributes.nil?

      @attributes.keys
    end

    #
    # get_value looks up the value of any attribute of the Context by name.
    # This includes only attributes that are addressable in evaluations-- not
    # metadata such as private attributes.
    #
    # For a single-kind context, the attribute name can be any custom attribute.
    # It can also be one of the built-in ones like "kind", "key", or "name".
    #
    # For a multi-kind context, the only supported attribute name is "kind".
    # Use {#individual_context} to inspect a Context for a particular kind and
    # then get its attributes.
    #
    # This method does not support complex expressions for getting individual
    # values out of JSON objects or arrays, such as "/address/street". Use
    # {#get_value_for_reference} for that purpose.
    #
    # If the value is found, the return value is the attribute value;
    # otherwise, it is nil.
    #
    # @param attribute [String, Symbol]
    # @return [any]
    #
    def get_value(attribute)
      reference = Reference.create_literal(attribute)
      get_value_for_reference(reference)
    end

    #
    # get_value_for_reference looks up the value of any attribute of the
    # Context, or a value contained within an attribute, based on a {Reference}
    # instance. This includes only attributes that are addressable in
    # evaluations-- not metadata such as private attributes.
    #
    # This implements the same behavior that the SDK uses to resolve attribute
    # references during a flag evaluation. In a single-kind context, the
    # {Reference} can represent a simple attribute name-- either a built-in one
    # like "name" or "key", or a custom attribute -- or, it can be a
    # slash-delimited path using a JSON-Pointer-like syntax. See {Reference}
    # for more details.
    #
    # For a multi-kind context, the only supported attribute name is "kind".
    # Use {#individual_context} to inspect a Context for a particular kind and
    # then get its attributes.
    #
    # If the value is found, the return value is the attribute value;
    # otherwise, it is nil.
    #
    # @param reference [Reference]
    # @return [any]
    #
    def get_value_for_reference(reference)
      return nil unless valid?
      return nil unless reference.is_a?(Reference)
      return nil unless reference.error.nil?

      first_component = reference.component(0)
      return nil if first_component.nil?

      if multi_kind?
        if reference.depth == 1 && first_component == :kind
          return kind
        end

        # Multi-kind contexts have no other addressable attributes
        return nil
      end

      value = get_top_level_addressable_attribute_single_kind(first_component)
      return nil if value.nil?

      (1...reference.depth).each do |i|
        name = reference.component(i)

        return nil unless value.is_a?(Hash)
        return nil unless value.has_key?(name)

        value = value[name]
      end

      value
    end

    #
    # Returns the number of context kinds in this context.
    #
    # For a valid individual context, this returns 1. For a multi-context, it
    # returns the number of context kinds. For an invalid context, it returns
    # zero.
    #
    # @return [Integer] the number of context kinds
    #
    def individual_context_count
      return 0 unless valid?
      return 1 if @contexts.nil?
      @contexts.count
    end

    #
    # Returns the single-kind LDContext corresponding to one of the kinds in
    # this context.
    #
    # The `kind` parameter can be either a number representing a zero-based
    # index, or a string representing a context kind.
    #
    # If this method is called on a single-kind LDContext, then the only
    # allowable value for `kind` is either zero or the same value as {#kind},
    # and the return value on success is the same LDContext.
    #
    # If the method is called on a multi-context, and `kind` is a number, it
    # must be a non-negative index that is less than the number of kinds (that
    # is, less than the return value of {#individual_context_count}, and the
    # return value on success is one of the individual LDContexts within. Or,
    # if `kind` is a string, it must match the context kind of one of the
    # individual contexts.
    #
    # If there is no context corresponding to `kind`, the method returns nil.
    #
    # @param kind [Integer, String] the index or string value of a context kind
    # @return [LDContext, nil] the context corresponding to that index or kind,
    #   or null if none.
    #
    def individual_context(kind)
      return nil unless valid?

      if kind.is_a?(Integer)
        unless multi_kind?
          return kind == 0 ? self : nil
        end

        return kind >= 0 && kind < @contexts.count ? @contexts[kind] : nil
      end

      return nil unless kind.is_a?(String)

      unless multi_kind?
        return self.kind == kind ? self : nil
      end

      @contexts.each do |context|
        return context if context.kind == kind
      end

      nil
    end

    #
    # Retrieve the value of any top level, addressable attribute.
    #
    # This method returns an array of two values. The first element is the
    # value of the requested attribute or nil if it does not exist. The second
    # value will be true if the attribute exists; otherwise, it will be false.
    #
    # @param name [Symbol]
    # @return [any]
    #
    private def get_top_level_addressable_attribute_single_kind(name)
      case name
      when :kind
        kind
      when :key
        key
      when :name
        @name
      when :anonymous
        @anonymous
      else
        @attributes&.fetch(name, nil)
      end
    end

    #
    # Convenience method to create a simple single kind context providing only
    # a key and kind type.
    #
    # @param key [String]
    # @param kind [String]
    #
    def self.with_key(key, kind = KIND_DEFAULT)
      create({key: key, kind: kind})
    end

    #
    # Create a single kind context from the provided hash.
    #
    # The provided hash must match the format as outlined in the
    # {https://docs.launchdarkly.com/sdk/features/user-config SDK
    # documentation}.
    #
    # @deprecated The old user format will be removed in 8.0.0. Please use the new context specific format.
    #
    # @param data [Hash]
    # @return [LDContext]
    #
    def self.create(data)
      return create_invalid_context(ERR_NOT_HASH) unless data.is_a?(Hash)

      kind = data[:kind]
      if kind == KIND_MULTI
        contexts = []
        data.each do |key, value|
          next if key == :kind
          contexts << create_single_context(value, key.to_s)
        end

        return create_multi(contexts)
      end

      create_single_context(data, kind)
    end

    #
    # Create a multi-kind context from the array of LDContexts provided.
    #
    # A multi-kind context is comprised of two or more single kind contexts.
    # You cannot include a multi-kind context instead another multi-kind
    # context.
    #
    # Additionally, the kind of each single-kind context must be unique. For
    # instance, you cannot create a multi-kind context that includes two user
    # kind contexts.
    #
    # If you attempt to create a multi-kind context from one single-kind
    # context, this method will return the single-kind context instead of a new
    # multi-kind context wrapping that one single-kind.
    #
    # @param contexts [Array<LDContext>]
    # @return [LDContext]
    #
    def self.create_multi(contexts)
      return create_invalid_context(ERR_KIND_MULTI_NON_CONTEXT_ARRAY) unless contexts.is_a?(Array)
      return create_invalid_context(ERR_KIND_MULTI_WITH_NO_KINDS) if contexts.empty?

      kinds = Set.new
      contexts.each do |context|
        if !context.is_a?(LDContext)
          return create_invalid_context(ERR_KIND_MULTI_NON_CONTEXT_ARRAY)
        elsif !context.valid?
          return create_invalid_context(ERR_KIND_MULTI_NON_CONTEXT_ARRAY)
        elsif context.multi_kind?
          return create_invalid_context(ERR_KIND_MULTI_CANNOT_CONTAIN_MULTI)
        elsif kinds.include? context.kind
          return create_invalid_context(ERR_KIND_MULTI_DUPLICATES)
        end

        kinds.add(context.kind)
      end

      return contexts[0] if contexts.length == 1

      full_key = contexts.sort_by(&:kind)
                         .map { |c| LaunchDarkly::Impl::Context::canonicalize_key_for_kind(c.kind, c.key) }
                         .join(":")

      new(nil, full_key, "multi", nil, false, nil, nil, nil, contexts)
    end

    #
    # @param error [String]
    # @return [LDContext]
    #
    private_class_method def self.create_invalid_context(error)
      new(nil, nil, nil, nil, false, nil, nil, error)
    end

    #
    # @param data [Hash]
<<<<<<< HEAD
=======
    # @return [LDContext]
    #
    private_class_method def self.create_legacy_context(data)
      warn("DEPRECATED: legacy user format will be removed in 8.0.0", uplevel: 1)

      key = data[:key]

      # Legacy users are allowed to have "" as a key but they cannot have nil as a key.
      return create_invalid_context(ERR_KEY_EMPTY) if key.nil?

      name = data[:name]
      name_error = LaunchDarkly::Impl::Context.validate_name(name)
      return create_invalid_context(name_error) unless name_error.nil?

      anonymous = data[:anonymous]
      anonymous_error = LaunchDarkly::Impl::Context.validate_anonymous(anonymous, true)
      return create_invalid_context(anonymous_error) unless anonymous_error.nil?

      custom = data[:custom]
      unless custom.nil? || custom.is_a?(Hash)
        return create_invalid_context(ERR_CUSTOM_NON_HASH)
      end

      # We only need to create an attribute hash if one of these keys exist.
      # Everything else is stored in dedicated instance variables.
      attributes = custom.clone
      data.each do |k, v|
        case k
        when :ip, :email, :avatar, :firstName, :lastName, :country
          attributes ||= {}
          attributes[k] = v.clone
        else
          next
        end
      end

      private_attributes = data[:privateAttributeNames]
      if private_attributes && !private_attributes.is_a?(Array)
        return create_invalid_context(ERR_PRIVATE_NON_ARRAY)
      end

      new(key.to_s, key.to_s, KIND_DEFAULT, name, anonymous, attributes, private_attributes)
    end

    #
    # @param data [Hash]
>>>>>>> 6ce1ca70
    # @param kind [String]
    # @return [LaunchDarkly::LDContext]
    #
    private_class_method def self.create_single_context(data, kind)
      unless data.is_a?(Hash)
        return create_invalid_context(ERR_NOT_HASH)
      end

      kind_error = LaunchDarkly::Impl::Context.validate_kind(kind)
      return create_invalid_context(kind_error) unless kind_error.nil?

      key = data[:key]
      key_error = LaunchDarkly::Impl::Context.validate_key(key)
      return create_invalid_context(key_error) unless key_error.nil?

      name = data[:name]
      name_error = LaunchDarkly::Impl::Context.validate_name(name)
      return create_invalid_context(name_error) unless name_error.nil?

      anonymous = data.fetch(:anonymous, false)
      anonymous_error = LaunchDarkly::Impl::Context.validate_anonymous(anonymous, false)
      return create_invalid_context(anonymous_error) unless anonymous_error.nil?

      meta = data.fetch(:_meta, {})
      private_attributes = meta[:privateAttributes]
      if private_attributes && !private_attributes.is_a?(Array)
        return create_invalid_context(ERR_PRIVATE_NON_ARRAY)
      end

      # We only need to create an attribute hash if there are keys set outside
      # of the ones we store in dedicated instance variables.
      attributes = nil
      data.each do |k, v|
        case k
        when :kind, :key, :name, :anonymous, :_meta
          next
        else
          attributes ||= {}
          attributes[k] = v.clone
        end
      end

      full_key = kind == LDContext::KIND_DEFAULT ? key.to_s : LaunchDarkly::Impl::Context::canonicalize_key_for_kind(kind, key.to_s)
      new(key.to_s, full_key, kind, name, anonymous, attributes, private_attributes)
    end
  end
end<|MERGE_RESOLUTION|>--- conflicted
+++ resolved
@@ -395,55 +395,6 @@
 
     #
     # @param data [Hash]
-<<<<<<< HEAD
-=======
-    # @return [LDContext]
-    #
-    private_class_method def self.create_legacy_context(data)
-      warn("DEPRECATED: legacy user format will be removed in 8.0.0", uplevel: 1)
-
-      key = data[:key]
-
-      # Legacy users are allowed to have "" as a key but they cannot have nil as a key.
-      return create_invalid_context(ERR_KEY_EMPTY) if key.nil?
-
-      name = data[:name]
-      name_error = LaunchDarkly::Impl::Context.validate_name(name)
-      return create_invalid_context(name_error) unless name_error.nil?
-
-      anonymous = data[:anonymous]
-      anonymous_error = LaunchDarkly::Impl::Context.validate_anonymous(anonymous, true)
-      return create_invalid_context(anonymous_error) unless anonymous_error.nil?
-
-      custom = data[:custom]
-      unless custom.nil? || custom.is_a?(Hash)
-        return create_invalid_context(ERR_CUSTOM_NON_HASH)
-      end
-
-      # We only need to create an attribute hash if one of these keys exist.
-      # Everything else is stored in dedicated instance variables.
-      attributes = custom.clone
-      data.each do |k, v|
-        case k
-        when :ip, :email, :avatar, :firstName, :lastName, :country
-          attributes ||= {}
-          attributes[k] = v.clone
-        else
-          next
-        end
-      end
-
-      private_attributes = data[:privateAttributeNames]
-      if private_attributes && !private_attributes.is_a?(Array)
-        return create_invalid_context(ERR_PRIVATE_NON_ARRAY)
-      end
-
-      new(key.to_s, key.to_s, KIND_DEFAULT, name, anonymous, attributes, private_attributes)
-    end
-
-    #
-    # @param data [Hash]
->>>>>>> 6ce1ca70
     # @param kind [String]
     # @return [LaunchDarkly::LDContext]
     #
