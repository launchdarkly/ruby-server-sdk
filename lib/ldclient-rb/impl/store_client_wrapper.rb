--- conflicted
+++ resolved
@@ -15,11 +15,7 @@
         # @type [LaunchDarkly::Interfaces::FeatureStore]
         @store = store
 
-<<<<<<< HEAD
-        @monitoring_enabled = monitoring_enabled?
-=======
         @monitoring_enabled = does_store_support_monitoring?
->>>>>>> 9b8c19cb
 
         # @type [LaunchDarkly::Impl::DataStore::UpdateSink]
         @store_update_sink = store_update_sink
@@ -65,13 +61,10 @@
         end
       end
 
-<<<<<<< HEAD
-=======
       def monitoring_enabled?
         @monitoring_enabled
       end
 
->>>>>>> 9b8c19cb
       private def wrapper()
         begin
           yield
@@ -137,11 +130,7 @@
       # These extra checks won't be necessary once `available` becomes a part
       # of the core interface requirements and this class no longer wraps every
       # feature store.
-<<<<<<< HEAD
-      private def monitoring_enabled?
-=======
       private def does_store_support_monitoring?
->>>>>>> 9b8c19cb
         return false unless @store.respond_to? :monitoring_enabled?
         return false unless @store.respond_to? :available?
 
